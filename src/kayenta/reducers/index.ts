--- conflicted
+++ resolved
@@ -4,15 +4,12 @@
 import { ICanaryConfigSummary } from '../domain/ICanaryConfigSummary';
 import { ConfigDetailLoadState } from '../edit/configDetailLoader';
 import {
-<<<<<<< HEAD
   CONFIG_LOAD_ERROR, INITIALIZE, LOAD_CONFIG,
   ADD_METRIC, RENAME_METRIC, SELECT_CONFIG, UPDATE_CONFIG_SUMMARIES
-=======
   CONFIG_LOAD_ERROR, DISMISS_SAVE_CONFIG_ERROR, INITIALIZE, LOAD_CONFIG,
   RENAME_METRIC, SAVE_CONFIG_ERROR, SAVE_CONFIG_SAVING, SAVE_CONFIG_SAVED,
-  SELECT_CONFIG,
+  ADD_METRIC, SELECT_CONFIG,
   UPDATE_CONFIG_SUMMARIES
->>>>>>> 3ee2559f
 } from '../actions/index';
 import { SaveConfigState } from '../edit/save';
 
