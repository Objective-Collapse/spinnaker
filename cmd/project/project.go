// Copyright (c) 2020, Google, Inc.
//
// Licensed under the Apache License, Version 2.0 (the "License");
// you may not use this file except in compliance with the License.
// You may obtain a copy of the License at
//
//   http://www.apache.org/licenses/LICENSE-2.0
//
//   Unless required by applicable law or agreed to in writing, software
//   distributed under the License is distributed on an "AS IS" BASIS,
//   WITHOUT WARRANTIES OR CONDITIONS OF ANY KIND, either express or implied.
//   See the License for the specific language governing permissions and
//   limitations under the License.

package project

import (
	"github.com/spf13/cobra"
	"github.com/spinnaker/spin/cmd"
)

type projectOptions struct {
	*cmd.RootOptions
}

var (
	projectShort   = ""
	projectLong    = ""
	projectExample = ""
)

func NewProjectCmd(rootOptions *cmd.RootOptions) *cobra.Command {
	options := &projectOptions{
		RootOptions: rootOptions,
	}
	cmd := &cobra.Command{
		Use:     "project",
		Aliases: []string{"project", "prj"},
		Short:   projectShort,
		Long:    projectLong,
		Example: projectExample,
	}

	// create subcommands
<<<<<<< HEAD
	cmd.AddCommand(NewGetPipelinesCmd(options))
=======
	cmd.AddCommand(NewGetCmd(options))
	cmd.AddCommand(NewListCmd(options))
>>>>>>> 85e4c974
	return cmd
}<|MERGE_RESOLUTION|>--- conflicted
+++ resolved
@@ -42,11 +42,7 @@
 	}
 
 	// create subcommands
-<<<<<<< HEAD
 	cmd.AddCommand(NewGetPipelinesCmd(options))
-=======
-	cmd.AddCommand(NewGetCmd(options))
 	cmd.AddCommand(NewListCmd(options))
->>>>>>> 85e4c974
 	return cmd
 }