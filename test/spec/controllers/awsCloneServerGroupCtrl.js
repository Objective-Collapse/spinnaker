--- conflicted
+++ resolved
@@ -385,7 +385,6 @@
     }
 
     it('updates vpcId when subnetType changes, ignoring subnets without a purpose', function() {
-<<<<<<< HEAD
       var $scope = this.$scope,
         serverGroup = this.buildBaseClone();
 
@@ -411,79 +410,6 @@
       expect($scope.command.vpcId).toBe(null);
 
     });
-
-    it('updates vpcId when subnetType changes, ignoring subnets without a purpose', function() {
-=======
->>>>>>> c814e947
-      var $scope = this.$scope,
-        serverGroup = this.buildBaseClone();
-
-      setupMocks.bind(this).call();
-
-      initController(serverGroup);
-<<<<<<< HEAD
-
-      $scope.$digest();
-
-      $scope.subnets = [
-        { vpcId: 'vpc-1', account: 'prod', region: 'us-west-1' },
-        { vpcId: 'vpc-2', account: 'prod', region: 'us-west-1', purpose: 'magic' }
-      ];
-
-      expect($scope.command.vpcId).toBe(null);
-
-      $scope.command.subnetType = 'magic';
-      $scope.$digest();
-      expect($scope.command.vpcId).toBe('vpc-2');
-
-      $scope.command.subnetType = '';
-      $scope.$digest();
-      expect($scope.command.vpcId).toBe(null);
-
-    });
-
-    it('updates vpcId when subnetType changes, ignoring subnets without a purpose', function() {
-      var $scope = this.$scope,
-        serverGroup = this.buildBaseClone();
-
-      setupMocks.bind(this).call();
-
-      initController(serverGroup);
-
-      $scope.$digest();
-
-      $scope.subnets = [
-        { vpcId: 'vpc-1', account: 'prod', region: 'us-west-1' },
-        { vpcId: 'vpc-2', account: 'prod', region: 'us-west-1', purpose: 'magic' }
-      ];
-
-      expect($scope.command.vpcId).toBe(null);
-
-      $scope.command.subnetType = 'magic';
-      $scope.$digest();
-      expect($scope.command.vpcId).toBe('vpc-2');
-
-=======
-
-      $scope.$digest();
-
-      $scope.subnets = [
-        { vpcId: 'vpc-1', account: 'prod', region: 'us-west-1' },
-        { vpcId: 'vpc-2', account: 'prod', region: 'us-west-1', purpose: 'magic' }
-      ];
-
-      expect($scope.command.vpcId).toBe(null);
-
-      $scope.command.subnetType = 'magic';
-      $scope.$digest();
-      expect($scope.command.vpcId).toBe('vpc-2');
-
->>>>>>> c814e947
-      $scope.command.subnetType = '';
-      $scope.$digest();
-      expect($scope.command.vpcId).toBe(null);
-
-    });
   });
 
 });