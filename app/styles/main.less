/*
 * Copyright 2014 Netflix, Inc.
 *
 * Licensed under the Apache License, Version 2.0 (the "License");
 * you may not use this file except in compliance with the License.
 * You may obtain a copy of the License at
 *
 *     http://www.apache.org/licenses/LICENSE-2.0
 *
 * Unless required by applicable law or agreed to in writing, software
 * distributed under the License is distributed on an "AS IS" BASIS,
 * WITHOUT WARRANTIES OR CONDITIONS OF ANY KIND, either express or implied.
 * See the License for the specific language governing permissions and
 * limitations under the License.
 */

@import "app/styles/imports/commonImports.less";

/* Space out content a bit */
body {
  font-family: 'Source Sans Pro', sans-serif;
  padding-left: 10px;
  padding-right: 10px;
  padding-bottom: 20px;
  background-color: #f8f8f8;
  padding-top: 125px;
}

/* Everything but the jumbotron gets side spacing for mobile first views */
.header,
.marketing,
.footer {
  padding-left: 15px;
  padding-right: 15px;
}

.container {
  @media(min-width: 1400px) {
    width: 1370px;
    .details-panel {
      width: 310px;
    }
  }
}

/* Custom page header */
.header {
  border-bottom: 1px solid #e5e5e5;
}

/* Make the masthead heading the same height as the navigation */
.header h3 {
  margin-top: 0;
  margin-bottom: 0;
  line-height: 40px;
  padding-bottom: 19px;
}

/* Custom page footer */
.footer {
  padding-top: 19px;
  color: #777;
  border-top: 1px solid @mid_grey;
}

.no-padding {
  padding: 0;
}

.inactive-sort-key {
  .glyphicon {
    opacity: 0.5;
  }
}

.secondary-panel, .details-panel {
  .close-button {
    float: right;
    margin-top: -15px;
    margin-right: -10px;
    a {
      padding: 0;
      font-size: 125%;
      color: #a4a4a4;
    }
  }
}

[ui-view] {
  .fade-in();
}

.glyphicon-up-triangle {
  &:before {
    content: "\25B2";
    color: @healthy_green_border;
  }
}

.glyphicon-down-triangle {
  &:before {
    content: "\25BC";
    color: @unhealthy_red;
  }
}
.glyphicon-unknown-triangle {
  &:before {
    content: "?";
    font-weight: 900;
    color: @mid_lighter_grey;
  }
}

dl {
  word-break: break-word;
}

.dl-horizontal {
  &.dl-medium {
    dt {
      width: 100px;
    }
    dd {
      margin-left: 120px;
    }
  }
  &.dl-narrow {
    dt {
      width: 80px;
    }
    dd {
      margin-left: 100px;
    }
  }
}

body > .container {
  margin-top: 20px;
}

.container-narrow > hr {
  margin: 30px 0;
}

/* Main marketing message and sign up button */
.jumbotron {
  text-align: center;
  border-bottom: 1px solid #e5e5e5;
}

.jumbotron .btn {
  font-size: 21px;
  padding: 14px 24px;
}

/* Supporting marketing content */
.marketing {
  margin: 40px 0;
}

.marketing p + h4 {
  margin-top: 28px;
}

.no-highlight{
  color: black;

  &:hover, &:focus {
    text-decoration: none;
    color: black;
  }
}

.nav-tabs a {
  color: #000;
}

.nav-tabs li {
  cursor: pointer;
}

.nav-tabs a:hover
{
  color: #666;
}

.navbar-fixed-primary {
  z-index: 1031;
}

.navbar-inverse {
  background-color: #5b5b5b;
  border: none;

  .navbar-brand {
    color: #fff;
    text-shadow: 0px 1px 1px #333;
    font-weight: 200;
    border-top: 4px solid transparent;
    border-bottom: 4px solid transparent;
    height: 100%;
  }

  .navbar-nav > li > a {
    border-top: 4px solid transparent;
    border-bottom: 4px solid transparent;
    color: #fff;
    font-weight: 200;

    &:focus, &:hover {
      border-top-color: #eeeeee;
      background-color: #777777;
      transition: border-top-color .2s, background-color .2s;
    }
  }

  .navbar-nav>.active>a,
  .navbar-nav>.active>a:focus,
  .navbar-nav>.active>a:hover
  {
    background-color: transparent;
    font-weight: 200;
    border-top-color: #ffffff;
  }
}

.nav-tabs>li.active>a, .nav-tabs>li.active>a:focus, .nav-tabs>li.active>a:hover {
  border-top: 4px solid transparent;
  background-color: #666666;
  color: #fff;
}

.sm-label, .sm-label-left, .sm-label-right {
  line-height: 30px;
  font-weight: bold;
  text-align: right;

  &.table-offset {
    margin-top: 31px;
  }

  .help-text {
    font-size: 90%;
    font-weight: normal;
    color: #777777;
    line-height: normal;
    margin-bottom: 0;
  }
}

.sm-label-left {
  text-align: left;
}
.sm-label-right {
  text-align: right;
}

.form-inline {
  .form-control {
    &.inline-number {
      width: 60px;
    }
  }
  .with-space-before {
    margin-left: 4px;
  }
}

.modal-content {
  overflow-x: hidden;
  overflow-y: hidden;
}

.modal-pages {
  width:1200px;
  .modal-page {
    position: relative;
    width: 600px;
//    float:left;
  }
}

.page-flow-panel {
  overflow-x: hidden;
}

.panel-footer {
  .pager {
    margin-bottom: 0;
    margin-top: 0;
  }
}

.forward {
  .modal-page {
    &.ng-leave, &.ng-enter {
      left: 0;
    }
    &.ng-leave.ng-leave-active, &.ng-enter.ng-enter-active {
      left: -600px;
    }
  }
}

.back {
  .modal-page {
    &.ng-leave, &.ng-enter {
      left: -600px;
    }
    &.ng-leave.ng-leave-active, &.ng-enter.ng-enter-active {
      left: 0;
    }
  }
}

.jump {
  .modal-page {
    &.ng-leave, &.ng-enter.ng-enter-active {
      opacity: 1;
    }
    &.ng-enter, &.ng-leave.ng-leave-active {
      opacity: 0;
    }
  }
}

.forward, .back {
  .modal-page {
    &.ng-leave, &.ng-enter {
      transition: opacity 0.15s ease-in-out, left 0.35s ease-in-out;
    }
  }
}

.full-width {
  display: block;
  width: 100%;
}

.action-button {
  padding: 0;
}

.add-new {
  border: 1px dashed #a5a5a5;
  color: #a5a5a5;
  padding: 8px;
  margin: 4px;
  cursor: pointer;
  margin-bottom: 20px;
  background-color: transparent;

  &:hover, &:focus, &:active {
    border-color: #000;
    color: #000;
  }
  &.sub-select {
    width: 100%;
    margin: 20px 0 0 0;
  }
}

tfoot .add-new {
  margin-bottom: 0;
}


.form-control {
  &.ng-invalid {
    &.ng-dirty, &.ng-invalid-validate-min, &.ng-invalid-validate-max, &.highlight-pristine {
      border-color: @state-danger-text;
      .box-shadow(inset 0 1px 1px rgba(0, 0, 0, .075)); // Redeclare so transitions work
      &:focus {
        border-color: darken(@state-danger-text, 10%);
        @shadow: inset 0 1px 1px rgba(0, 0, 0, .075), 0 0 6px lighten(@state-danger-text, 20%);
        .box-shadow(@shadow);
      }
    }
  }
}

.table {
  &.packed {
    margin-bottom: 0;
  }
}

.config-table {
  td {
    background-color: #ffffff;
  }
  thead th, tfoot td {
    background-color: transparent
  }
}

.build-stage {
  font-size: 90%;
}

.form-group {
  margin-bottom: 5px;
}

.row {
  &.config-description {
    margin-bottom: 30px;
  }
}

.flat-list, .checklist {
  li {
    list-style-type: none;
    label {
      font-weight: normal;
    }
  }
  ul {
    padding-left: 0;
    margin-bottom: 0;
  }
}

.advanced-settings {
  &.ng-enter {
    transition: 0.2s all ease-in;
    opacity: 0;
    max-height: 0;
    &.ng-enter-active, .ng-leave {
      opacity: 1;
      max-height: 1000px;
    }
    &.ng-leave-active {
      opacity: 0;
      max-height: 0;
    }
  }
}

server-error-flag {
  .server-error-flag {
    color: @state-danger-text;
    text-shadow: 0 0 2px #ffffff, 0 0 4px #ffffff, 0 0 6px #ffffff;
    margin-left: 6px;

  }
  .tooltip-inner {
    .alert-variant(@alert-danger-bg; @alert-danger-border; @alert-danger-text);
    box-shadow: 0px 0px 8px 2px #BBBBBB;
  }
  .tooltip {
    font-weight: normal;
    white-space: normal;
    width: 200px;
    &.top {
      .tooltip-arrow {
        border-top-color: @alert-danger-border;
      }
    }
  }
}

.error-message {
  text-align: left;
  display: block;
  font-weight: bold;
  color: @state-danger-text;
}

.application-list {
  a {
    color: @link-color;
  }
}

.spinner {
  width: 14px;
  height: 14px;
  top: 8px;
  left: 5px;
  position: relative;
  display: inline-block;
}

.loading {
  text-align: center;
  padding-top: 160px;
}

.loader {
  opacity: 0.6;
  text-align: center;
  margin-top: 3px;
  &:before {
    font-family: 'Glyphicons Halflings';
    font-weight: 400;
    position: relative;
    .glyphicon-spinning();
    content: "*";
    display: inline-block;
    vertical-align: middle;
    margin-right: 4px;
  }
}

.dropdown {
  .dropdown-header {
    margin-top: 15px;

    &:first-child {
      margin-top: 0;
    }
  }
}

.details-row {
  width: 99%;
  table {
    color: #5b5b5b;
    th, td {
      padding-left: 0px !important;
    }
  }
}

.padding {
  padding: 10px;
}

.account-label {
  &.left {
    margin-left: 5px;
  }
  &.right {
    margin-right: 5px;
  }
  &.both {
    margin-left: 5px;
    margin-right: 5px;
  }
}

.account-label-prod {
  color: #ffffff;
  background-color: @unhealthy_red;
}

.transition-overlay {
  z-index: 2;
  background-color: #ffffff;
  opacity:.7;
  position:fixed;
  width:100%;
  height:100%
}

.panel {
  border: 1px solid #c4c4c4;
  border-radius: 3px;
  .summary {
    font-size: 110%;
    padding: 10px;
  }
  .details {
    border-top: 1px solid #c4c4c4;
    background-color: #ffffff;
  }
}

.collapsible-section {
  a.section-heading {
    color: #000000;
  }
  h4 {
    padding: 10px 15px;
    background-color: @lightest_grey;
    margin: 0;
    .glyphicon {
      font-size: 70%;
      opacity: 0.7;
      margin-right: 4px;
    }
    font-weight: 600;
    text-transform: uppercase;
    font-size: 115%;
  }
  .content-body {
    .fade-in(0.15);
    .clearfix;
    padding-left: 17px;
    margin: 10px 0 20px 0;
    ul {
      list-style-type: none;
      padding-left: 0;
    }
  }
  padding: 0;
  border-bottom: 1px solid #c4c4c4;

  &:last-child {
    border-bottom-width: 0;
  }

  &:first-child {
    padding-top: 0;
  }
}

.collapsible-filter-section {
  a.section-heading {
    color: #000000;
  }
  h4 {
    padding: 10px 15px 0;
    background-color: @secondary_panel_grey;
    margin: 0;
    .glyphicon {
      font-size: 70%;
      opacity: 0.7;
      margin-right: 4px;
    }
    font-weight: 600;
    text-transform: uppercase;
    font-size: 115%;
  }
  .content-body {
    .fade-in(0.15);
    .clearfix;
    padding-left: 35px;
    ul {
      list-style-type: none;
      padding-left: 0;
    }
  }
  padding: 0;
//  border-bottom: 1px solid #c4c4c4;

  &:last-child {
    border-bottom-width: 0;
  }

  &:first-child {
    padding-top: 0;
  }
}

.sort-toggle {
  a {
    color: #000;
  }

  .glyphicon {
    font-size: .6em;
    top: 0px;
  }
}

.global-search-header {
  .input-md {
    margin-top: 10px;
  }
}

.loading-header {
  position: relative;
}

.clickable {
  cursor: pointer;
}

@-moz-keyframes spin { 100% { -moz-transform: rotate(360deg); } }
@-webkit-keyframes spin { 100% { -webkit-transform: rotate(360deg); } }
@keyframes spin { 100% { -webkit-transform: rotate(360deg); transform:rotate(360deg); } }

.glyphicon-spinning {
  -webkit-animation:spin 4s linear infinite;
  -moz-animation:spin 4s linear infinite;
  animation:spin 4s linear infinite;
}

a.help-field {
  color: @mid_lighter_grey;
  opacity: 0.8;
  &:active, &:hover {
    opacity: 1;
  }
  span {
    top: 0;
    font-size: 70%;
  }
}

.popover {
  max-width: 400px;
}

textarea.code {
  font-family: monospace;
  font-size: 80%;
  width: 100%;
}

.warning-text {
  color: @text_error;
}

.panel-progress {
  margin: 5px;
  border-radius: 0px;
  height: 5px;
  margin-bottom: 0px;
  border: 0px;
  padding: 0px;
  .progress-bar-danger {
    background-color: @unhealthy_red;
  }
  .progress-bar-success {
    background-color: @healthy_green_icon;
  }
}

feedback {
  margin-right: 20px;
  float: right;
  display: inline-block;
}

.modal-backdrop {
  &.modal-backdrop-no-animate {
    transition: none;
  }
<<<<<<< HEAD
}

feedback {
  margin-right: 20px;
  float: right;
  display: inline-block;
}

.modal-backdrop {
  &.modal-backdrop-no-animate {
    transition: none;
  }
}

feedback {
  margin-right: 20px;
  float: right;
  display: inline-block;
}

.modal-backdrop {
  &.modal-backdrop-no-animate {
    transition: none;
  }
=======
>>>>>>> c814e947
}<|MERGE_RESOLUTION|>--- conflicted
+++ resolved
@@ -730,7 +730,6 @@
   &.modal-backdrop-no-animate {
     transition: none;
   }
-<<<<<<< HEAD
 }
 
 feedback {
@@ -755,6 +754,16 @@
   &.modal-backdrop-no-animate {
     transition: none;
   }
-=======
->>>>>>> c814e947
+}
+
+feedback {
+  margin-right: 20px;
+  float: right;
+  display: inline-block;
+}
+
+.modal-backdrop {
+  &.modal-backdrop-no-animate {
+    transition: none;
+  }
 }