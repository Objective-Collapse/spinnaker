--- conflicted
+++ resolved
@@ -249,15 +249,10 @@
     }
 
     function buildCommandFromExisting(serverGroup) {
-<<<<<<< HEAD
       var serverGroupName = serverGroupService.parseServerGroupName(serverGroup.asg.autoScalingGroupName);
-=======
-      var asgNameRegex = /(\w+)(-v\d{3})?(-(\w+)?(-v\d{3})?(-(\w+))?)?(-v\d{3})?/;
-      var match = asgNameRegex.exec(serverGroup.asg.autoScalingGroupName);
       var zones = serverGroup.asg.availabilityZones.sort();
       var preferredZones = $scope.preferredZones[serverGroup.account][serverGroup.region].sort();
       var usePreferredZones = zones.join(',') === preferredZones.join(',');
->>>>>>> 906a7b04
       var command = {
         'application': serverGroupName.application,
         'stack': serverGroupName.stack,
