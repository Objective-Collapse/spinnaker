<ng-form name="basicSettings">
  <div class="form-group">
    <div class="col-md-2 sm-label-left">
      Account
    </div>
    <div class="col-md-7">
      <account-select-field read-only="command.viewState.readOnlyFields.credentials" component="command" field="credentials" accounts="command.backingData.accounts" provider="'aws'"></account-select-field>
    </div>
  </div>
  <region-select-field read-only="command.viewState.readOnlyFields.region" label-columns="2" component="command" field="region" account="command.credentials" provider="'aws'" regions="command.backingData.filtered.regions"></region-select-field>
  <subnet-select-field read-only="command.viewState.readOnlyFields.subnet" label-columns="2" help-key="aws.serverGroup.subnet" component="command" field="subnetType" region="command.region" subnets="command.backingData.filtered.subnetPurposes"></subnet-select-field>
  <div class="form-group">
    <div class="col-md-2 sm-label-left">
      Stack
      <help-field key="aws.serverGroup.stack"></help-field>
    </div>
    <div class="col-md-3"><input type="text"
                                 class="form-control input-sm"
                                 ng-pattern="basicSettingsCtrl.stackPattern"
                                 name="stack"
                                 ng-model="command.stack"/></div>

    <div class="col-md-2 sm-label-right">
      Detail
      <help-field key="aws.serverGroup.detail"></help-field>
    </div>
    <div class="col-md-3"><input type="text"
                                 class="form-control input-sm"
                                 ng-pattern="basicSettingsCtrl.detailPattern"
                                 name="details"
                                 ng-model="command.freeFormDetails"/></div>
  </div>
  <div class="form-group row slide-in animated" ng-if="basicSettings.stack.$error.pattern">
    <div class="col-sm-9 col-sm-offset-2 error-message">
      <span>Only dot(.) and underscore(_) special characters are allowed in the Stack field.</span>
    </div>
  </div>
<<<<<<< HEAD
  <div class="form-group row slide-in animated" ng-if="basicSettings.details.$error.pattern">
    <div class="col-sm-9 col-sm-offset-2 error-message">
      <span>Only dot(.), underscore(_), and dash(-) special characters are allowed in the Detail field.</span>
    </div>
=======
  <div class="col-md-10" ng-if="command.viewState.useAllImageSelection">

    <ui-select ng-model="command.viewState.allImageSelection"
               class="form-control input-sm"
               required>
      <ui-select-match placeholder="Search for an image...">{{$select.selected.imageName || $select.selected}}</ui-select-match>
      <ui-select-choices repeat="result.imageName as result in allImageSearchResults track by $index"
                         refresh="basicSettingsCtrl.searchImages($select.search)"
                         ui-disable-choice="result.message"
                         reset-search-input="false"
                         refresh-delay="0">
        <span ng-bind-html="result.message"></span>
        <span ng-bind-html="result.imageName | highlight: $select.search"></span>
        <span ng-if="result.ami">(<span ng-bind-html="result.ami | highlight: $select.search"></span>)</span>
      </ui-select-choices>
    </ui-select>
        <span ng-if="command.backingData.filtered.images.length > 0">
          <help-field key="aws.serverGroup.filterImages"></help-field>
        </span>
>>>>>>> 9048f5a6
  </div>
  <div class="form-group" ng-if="!command.viewState.disableImageSelection">
    <div class="col-md-2 sm-label-left">
      Image
      <help-field key="aws.serverGroup.imageName"></help-field>
    </div>
    <div class="col-md-10" ng-if="command.viewState.useAllImageSelection">
      <ui-select ng-model="command.viewState.allImageSelection"
                 class="form-control input-sm"
                 required>
        <ui-select-match placeholder="Search for an image...">{{$select.selected.imageName || $select.selected}}</ui-select-match>
        <ui-select-choices repeat="result.imageName as result in allImageSearchResults track by $index"
                           refresh="basicSettingsCtrl.searchImages($select.search)"
                           ui-disable-choice="result.message"
                           reset-search-input="false"
                           refresh-delay="0">
          <span ng-bind-html="result.message"></span>
          <span ng-bind-html="result.imageName | highlight: $select.search"></span>
          <span ng-if="result.ami">(<span ng-bind-html="result.ami | highlight: $select.search"></span>)</span>
        </ui-select-choices>
      </ui-select>
          <span ng-if="command.backingData.filtered.images.length > 0">
            <help-field key="aws.serverGroup.filterImages"></help-field>
          </span>
    </div>
    <div class="col-md-10" ng-if="!command.viewState.useAllImageSelection">
      <ui-select ng-model="command.amiName" class="form-control input-sm" required>
        <ui-select-match placeholder="Pick an image">{{$select.selected.imageName}}</ui-select-match>
        <ui-select-choices repeat="image.imageName as image in command.backingData.filtered.images | anyFieldFilter: {imageName: $select.search, ami: $select.search } | orderBy: '-imageName'">
          <span ng-bind-html="image.imageName | highlight: $select.search"></span>
          (<span ng-bind-html="image.ami | highlight: $select.search"></span>)
        </ui-select-choices>
      </ui-select>
      <a href ng-click="command.viewState.useAllImageSelection = true">Search All Images</a><help-field key="aws.serverGroup.allImages"></help-field>
    </div>
  </div>
</div>
<deployment-strategy-selector ng-if="!command.viewState.disableStrategySelection && command.selectedProvider" command="command"></deployment-strategy-selector>
<div class="form-group" ng-if="!command.viewState.hideClusterNamePreview">
  <div class="col-md-9 col-md-offset-2">
    <div class="well-compact" ng-class="basicSettingsCtrl.showPreviewAsWarning() ? 'alert alert-warning' : 'well'">
      <h5 class="text-center">
        <p>Your server group will be in the cluster:</p>
        <p>
          <strong>
            {{basicSettingsCtrl.getNamePreview()}}
            <span ng-if="basicSettingsCtrl.createsNewCluster()"> (new cluster)</span>
          </strong>
        </p>
        <div ng-if="!basicSettingsCtrl.createsNewCluster() && command.viewState.mode === 'create' && latestServerGroup">
          <p>
            There is already a server group in this cluster. Do you want to clone it?
          </p>
          <p>
            Cloning copies the entire configuration from the selected server group, allowing you
            modify whichever fields (e.g. image) you need to change in the new server group.
          </p>
          <p>
            To clone a server group, select "Clone" from the "Server Group Actions" menu in the details view of the
            server group.
          </p>
          <p>
            <a href ng-click="basicSettingsCtrl.navigateToLatestServerGroup()">
              Go to details for {{latestServerGroup.name}}
            </a>
          </p>
        </div>
      </h5>
  <deployment-strategy-selector ng-if="!command.viewState.disableStrategySelection && command.selectedProvider" command="command"></deployment-strategy-selector>
  <div class="form-group" ng-if="!command.viewState.hideClusterNamePreview">
    <div class="col-md-9 col-md-offset-2">
      <div class="well-compact" ng-class="basicSettingsCtrl.showPreviewAsWarning() ? 'alert alert-warning' : 'well'">
        <h5 class="text-center">
          <p>Your server group will be in the cluster:</p>
          <p>
            <strong>
              {{basicSettingsCtrl.getNamePreview()}}
              <span ng-if="basicSettingsCtrl.createsNewCluster()"> (new cluster)</span>
            </strong>
          </p>
          <div ng-if="!basicSettingsCtrl.createsNewCluster() && command.viewState.mode === 'create' && latestServerGroup">
            <p>
              There is already a server group in this cluster. Do you want to clone it?
            </p>
            <p>
              Cloning copies the entire configuration from the selected server group, allowing you
              modify whichever fields (e.g. image) you need to change in the new server group.
            </p>
            <p>
              To clone a server group, select "Clone" from the "Server Group Actions" menu in the details view of the
              server group.
            </p>
            <p>
              <a href ng-click="basicSettingsCtrl.navigateToLatestServerGroup()">
                Go to details for {{latestServerGroup.name}}
              </a>
            </p>
          </div>
        </h5>
      </div>
    </div>
  </div>
</ng-form><|MERGE_RESOLUTION|>--- conflicted
+++ resolved
@@ -35,12 +35,11 @@
       <span>Only dot(.) and underscore(_) special characters are allowed in the Stack field.</span>
     </div>
   </div>
-<<<<<<< HEAD
   <div class="form-group row slide-in animated" ng-if="basicSettings.details.$error.pattern">
     <div class="col-sm-9 col-sm-offset-2 error-message">
       <span>Only dot(.), underscore(_), and dash(-) special characters are allowed in the Detail field.</span>
     </div>
-=======
+  </div>
   <div class="col-md-10" ng-if="command.viewState.useAllImageSelection">
 
     <ui-select ng-model="command.viewState.allImageSelection"
@@ -60,7 +59,6 @@
         <span ng-if="command.backingData.filtered.images.length > 0">
           <help-field key="aws.serverGroup.filterImages"></help-field>
         </span>
->>>>>>> 9048f5a6
   </div>
   <div class="form-group" ng-if="!command.viewState.disableImageSelection">
     <div class="col-md-2 sm-label-left">
