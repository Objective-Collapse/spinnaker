'use strict';

describe('Controller: Config', function () {

  var $controller;
  var configController;
  var notificationService;
  var $rootScope;
  var $modal;
  var application;

  beforeEach(window.module(
    'spinnaker.config.controller'
  ));

  beforeEach(
<<<<<<< HEAD
    window.inject(function (_$rootScope_, _$controller_, _$q_, _applicationWriter_, _$state_) {
=======
    inject(function (_$rootScope_, _$controller_, _$modal_, _notificationService_) {
>>>>>>> b8d6926d
      $rootScope = _$rootScope_;
      $controller = _$controller_;
      $modal = _$modal_;
      notificationService = _notificationService_;
    })
  );

  beforeEach(function() {
    spyOn(notificationService, 'getNotificationsForApplication').and.returnValue({then: angular.noop});
  });

  describe('edit application ', function () {
    beforeEach( function() {
        application = {
          serverGroups:[],
          name: 'test-app',
          accounts: 'test'
        };

        configController = $controller('ConfigController', {
          application: application,
          $modal: $modal,
          notificationService: notificationService,
        });
      }
    );

    it('should copy attributes when edit application is successful', function() {
      var newAttributes = { foo: 'bar' };
      spyOn($modal, 'open').and.returnValue({
        result: {
          then: function(method) {
            method(newAttributes);
          }
        }
      });

      configController.editApplication();
      expect(application.attributes).toBe(newAttributes);
    });
  });



});<|MERGE_RESOLUTION|>--- conflicted
+++ resolved
@@ -14,11 +14,7 @@
   ));
 
   beforeEach(
-<<<<<<< HEAD
-    window.inject(function (_$rootScope_, _$controller_, _$q_, _applicationWriter_, _$state_) {
-=======
     inject(function (_$rootScope_, _$controller_, _$modal_, _notificationService_) {
->>>>>>> b8d6926d
       $rootScope = _$rootScope_;
       $controller = _$controller_;
       $modal = _$modal_;
