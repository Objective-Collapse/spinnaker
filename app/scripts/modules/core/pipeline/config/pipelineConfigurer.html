<div class="pipeline-configurer">
  <div class="pipeline-config-heading">
    <h3>
      <a class="btn btn-configure" ui-sref="^.executions" uib-tooltip="Back to Executions">
        <span class="glyphicon glyphicon glyphicon-circle-arrow-left"></span>
      </a>
      <a href class="nav-popover"
         ng-click="navMenuState.showMenu = !navMenuState.showMenu"
         ng-blur="pipelineConfigurerCtrl.hideNavigationMenu()">
        {{pipeline.name}}
      </a>
      <pipeline-config-errors pipeline="pipeline"></pipeline-config-errors>
    </h3>
    <div class="pipeline-actions text-right">
<<<<<<< HEAD
      <create-new application="application"></create-new>
      <div class="dropdown pull-left" uib-dropdown>
        <button type="button" class="btn btn-sm btn-default dropdown-toggle" uib-dropdown-toggle>
          Pipeline Actions <span class="caret"></span>
        </button>
        <ul class="dropdown-menu" role="menu">
          <li><a href ng-click="pipelineConfigurerCtrl.renamePipeline()">Rename</a></li>
          <li><a href ng-click="pipelineConfigurerCtrl.deletePipeline()">Delete</a></li>
          <li><a href ng-click="pipelineConfigurerCtrl.editPipelineJson()">Edit as JSON</a></li>
          <li ng-if="pipeline.parallel"><a href ng-click="pipelineConfigurerCtrl.disableParallel()">Disable parallel execution</a></li>
          <li ng-if="!pipeline.parallel"><a href ng-click="pipelineConfigurerCtrl.enableParallel()">Enable parallel execution</a></li>
          <li><pipeline-migrator pipeline="pipeline" application="application"></pipeline-migrator></li>
        </ul>
      </div>


=======
      <div ng-include="pipelineConfigurerCtrl.actionsTemplateUrl"></div>
>>>>>>> 04f45b8b
    </div>
  </div>
  <div class="pipeline-contents">
    <div class="row pipeline-config" ng-if="!pipeline.parallel">
      <div class="col-md-12">
        <ul class="nav-pipeline-config">
          <li class="config-section">
            <a href class="btn btn-default"
                    ng-class="{active: pipelineConfigurerCtrl.isActive('triggers') }"
                    ng-click="pipelineConfigurerCtrl.navigateTo({section: 'triggers'})">
              <span class="glyphicon glyphicon-certificate"></span> Configuration
            </a>
          </li>
          <li class="config-section nav-stages">
            <h4>Stages</h4>
            <div class="sortable-stages" ui-sortable="stageSortOptions" ng-model="pipeline.stages">
              <a href ng-repeat="stage in pipeline.stages" class="btn btn-default"
                      ng-click="pipelineConfigurerCtrl.navigateToStage($index, $event)"
                      ng-class="{'active': pipelineConfigurerCtrl.stageIsActive($index)}">
                {{$index+1}}: {{stage.name || '[Unnamed Stage]'}}
                <span ng-if="stage.restrictExecutionDuringTimeWindow"
                      class="glyphicon glyphicon-time small" uib-tooltip="This stage is configured to only run during specified windows"></span>
              </a>
            </div>
            <button class="btn btn-sm add-new" ng-click="pipelineConfigurerCtrl.addStage()">
              <span class="glyphicon glyphicon-plus-sign"></span> Add stage
            </button>
          </li>
        </ul>
      </div>
    </div>
    <div ng-if="pipeline.parallel">
      <div class="pipeline-graph-container">
        <pipeline-graph view-state="viewState" pipeline="pipeline" on-node-click="pipelineConfigurerCtrl.navigateTo"></pipeline-graph>
      </div>
      <div class="row">
        <div class="col-md-12">
          <button class="btn btn-block btn-sm add-new" ng-click="pipelineConfigurerCtrl.addStage()">
            <span class="glyphicon glyphicon-plus-sign"></span> Add stage
          </button>
        </div>
      </div>
    </div>

    <pipeline-config-view application="application" pipeline="pipeline" view-state="viewState"></pipeline-config-view>

    <div class="row pipeline-footer">
      <div class="col-md-3">
        <button is-visible="viewState.isDirty" class="btn btn-default" ng-click="pipelineConfigurerCtrl.revertPipelineChanges()"><span class="glyphicon glyphicon-flash"></span> Revert</button>
      </div>
      <div class="col-md-9 text-right">
        <span ng-if="viewState.saveError" class="alert alert-danger">
          There was an error saving your pipeline.
          <a class="alert-dismiss" href ng-click="viewState.saveError = false">[dismiss]</a>
        </span>
        <button ng-if="viewState.isDirty" ng-disabled="!pipelineConfigurerCtrl.isValid()" class="btn btn-primary" ng-click="pipelineConfigurerCtrl.savePipeline()">
          <span ng-if="!viewState.saving">
            <span class="glyphicon glyphicon-ok-circle"></span> Save Changes
          </span>
          <span ng-if="viewState.saving" class="pulsing">
            <span class="glyphicon glyphicon-asterisk glyphicon-spinning"></span> Saving&hellip;
          </span>
        </button>
        <span ng-if="!viewState.isDirty" class="btn btn-link disabled"><span class="glyphicon glyphicon-ok-circle"></span> In sync with server</span>
      </div>
    </div>
  </div>
</div><|MERGE_RESOLUTION|>--- conflicted
+++ resolved
@@ -12,26 +12,8 @@
       <pipeline-config-errors pipeline="pipeline"></pipeline-config-errors>
     </h3>
     <div class="pipeline-actions text-right">
-<<<<<<< HEAD
       <create-new application="application"></create-new>
-      <div class="dropdown pull-left" uib-dropdown>
-        <button type="button" class="btn btn-sm btn-default dropdown-toggle" uib-dropdown-toggle>
-          Pipeline Actions <span class="caret"></span>
-        </button>
-        <ul class="dropdown-menu" role="menu">
-          <li><a href ng-click="pipelineConfigurerCtrl.renamePipeline()">Rename</a></li>
-          <li><a href ng-click="pipelineConfigurerCtrl.deletePipeline()">Delete</a></li>
-          <li><a href ng-click="pipelineConfigurerCtrl.editPipelineJson()">Edit as JSON</a></li>
-          <li ng-if="pipeline.parallel"><a href ng-click="pipelineConfigurerCtrl.disableParallel()">Disable parallel execution</a></li>
-          <li ng-if="!pipeline.parallel"><a href ng-click="pipelineConfigurerCtrl.enableParallel()">Enable parallel execution</a></li>
-          <li><pipeline-migrator pipeline="pipeline" application="application"></pipeline-migrator></li>
-        </ul>
-      </div>
-
-
-=======
       <div ng-include="pipelineConfigurerCtrl.actionsTemplateUrl"></div>
->>>>>>> 04f45b8b
     </div>
   </div>
   <div class="pipeline-contents">
@@ -40,8 +22,8 @@
         <ul class="nav-pipeline-config">
           <li class="config-section">
             <a href class="btn btn-default"
-                    ng-class="{active: pipelineConfigurerCtrl.isActive('triggers') }"
-                    ng-click="pipelineConfigurerCtrl.navigateTo({section: 'triggers'})">
+               ng-class="{active: pipelineConfigurerCtrl.isActive('triggers') }"
+               ng-click="pipelineConfigurerCtrl.navigateTo({section: 'triggers'})">
               <span class="glyphicon glyphicon-certificate"></span> Configuration
             </a>
           </li>
@@ -49,8 +31,8 @@
             <h4>Stages</h4>
             <div class="sortable-stages" ui-sortable="stageSortOptions" ng-model="pipeline.stages">
               <a href ng-repeat="stage in pipeline.stages" class="btn btn-default"
-                      ng-click="pipelineConfigurerCtrl.navigateToStage($index, $event)"
-                      ng-class="{'active': pipelineConfigurerCtrl.stageIsActive($index)}">
+                 ng-click="pipelineConfigurerCtrl.navigateToStage($index, $event)"
+                 ng-class="{'active': pipelineConfigurerCtrl.stageIsActive($index)}">
                 {{$index+1}}: {{stage.name || '[Unnamed Stage]'}}
                 <span ng-if="stage.restrictExecutionDuringTimeWindow"
                       class="glyphicon glyphicon-time small" uib-tooltip="This stage is configured to only run during specified windows"></span>
