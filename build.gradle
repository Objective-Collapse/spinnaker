apply plugin: 'nebula'
apply plugin: 'java'
apply plugin: 'application'
apply plugin: 'idea'
apply plugin: 'groovy'
apply plugin: 'vagrant'
apply plugin: 'spring-boot'
apply plugin: 'nebula-ospackage-tomcat'
apply plugin: 'war'
apply plugin: 'docker'

buildscript {
    project.ext {
        bootVersion = '1.0.2.RELEASE'
        ver = '1.2'
        rxJavaVersion = '0.17.5'
        servoVersion = '0.7.2'
    }
    repositories {
        jcenter()
        maven { url "http://repo.spring.io/libs-snapshot" }
        mavenLocal()
        mavenCentral()
    }
    dependencies {
        classpath 'org.gradle.api.plugins:gradle-vagrant-plugin:0.5'
        classpath("org.springframework.boot:spring-boot-gradle-plugin:${project.bootVersion}")
        classpath 'se.transmode.gradle:gradle-docker:1.1'
    }
}

sourceSets {
    main {
        java { srcDirs = [] }    // no source dirs for the java compiler
        groovy { srcDirs += ["src/main/java", "src/main/groovy"] }  // compile everything in src/ with groovy
    }
}

configurations.all {
    resolutionStrategy {
//        force 'com.netflix.platform:NFSpring:1.47.0'
        force 'org.apache.log4j:log4j:1.2.17'
        force 'com.google.guava:guava:14.0.1'
        force 'commons-codec:commons-codec:1.7'
        eachDependency { DependencyResolveDetails details ->
            if (details.requested.group == 'com.netflix.servo') {
                details.useVersion servoVersion
            }
            if (details.requested.group == 'com.netflix.rxjava') {
                details.useVersion rxJavaVersion
            }
        }
    }
    exclude group: 'javax.servlet', module: 'servlet-api'
    exclude group: 'org.mortbay.jetty', module: 'servlet-api'
    exclude group: 'ch.qos.logback', module: 'logback-classic'
    exclude group: 'org.slf4j', module: 'log4j-over-slf4j'
    exclude group: 'commons-logging', module: 'commons-logging'
}

run {
    systemProperty 'aws.secret', project.hasProperty('awsSecret') ? project.awsSecret : null
    systemProperty 'aws.key', project.hasProperty('awsKey') ? project.awsKey : null
}

repositories {
    maven { url 'http://artifacts.netflix.com/build-gradle' }
    maven { url 'http://dl.bintray.com/spinnaker/spinnaker' }
}

test {
    systemProperty 'aws.secret', project.hasProperty('awsSecret') ? project.awsSecret : null
    systemProperty 'aws.key', project.hasProperty('awsKey') ? project.awsKey : null
    systemProperty 'env', 'local-test'
    testLogging {
        events 'passed'
        exceptionFormat 'full'

    }
}

dependencies {
    compile "org.springframework.boot:spring-boot-starter-web:${bootVersion}"
    compile "org.springframework.boot:spring-boot-starter-actuator:${bootVersion}"
    compile 'com.amazonaws:aws-java-sdk:1.7.8'
    compile 'org.codehaus.groovy:groovy-all:2.2.2'
    compile 'com.netflix.rxjava:rxjava-groovy:0.17.5'
    compile 'com.netflix.eureka:eureka-client:1.1.132'

    testCompile 'org.spockframework:spock-core:0.7-groovy-2.0'
    testCompile 'com.jayway.awaitility:awaitility-groovy:1.4.0'
    testCompile "org.springframework.boot:spring-boot-starter-test:${bootVersion}"

    runtime 'com.netflix.spinnaker.netflixplatform:netflixplatform:1.2-SNAPSHOT'
<<<<<<< HEAD
    runtime 'com.netflix.platform:NFSpring:1.50.0'
    runtime 'netflix:base-server:1.94.0'
=======
    runtime 'com.netflix.platform:NFSpring:1.52.0'
    runtime 'netflix:platform:2.615.7'
    runtime 'netflix:base-server:1.169.4'
>>>>>>> 59e12275
}

nebula {
    readyForJava7 = true
}

mainClassName = 'com.netflix.front50.Front50Controller'

distDocker {
    exposePort 8080
}<|MERGE_RESOLUTION|>--- conflicted
+++ resolved
@@ -92,14 +92,9 @@
     testCompile "org.springframework.boot:spring-boot-starter-test:${bootVersion}"
 
     runtime 'com.netflix.spinnaker.netflixplatform:netflixplatform:1.2-SNAPSHOT'
-<<<<<<< HEAD
-    runtime 'com.netflix.platform:NFSpring:1.50.0'
-    runtime 'netflix:base-server:1.94.0'
-=======
     runtime 'com.netflix.platform:NFSpring:1.52.0'
     runtime 'netflix:platform:2.615.7'
     runtime 'netflix:base-server:1.169.4'
->>>>>>> 59e12275
 }
 
 nebula {
